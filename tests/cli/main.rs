// Conserve backup system.
// Copyright 2016, 2017, 2018, 2019, 2020, 2021 Martin Pool.

// This program is free software; you can redistribute it and/or modify
// it under the terms of the GNU General Public License as published by
// the Free Software Foundation; either version 2 of the License, or
// (at your option) any later version.
//
// This program is distributed in the hope that it will be useful,
// but WITHOUT ANY WARRANTY; without even the implied warranty of
// MERCHANTABILITY or FITNESS FOR A PARTICULAR PURPOSE.  See the
// GNU General Public License for more details.

//! Run conserve CLI as a subprocess and test it.

use std::path::PathBuf;
use std::process::Command;

use assert_cmd::prelude::*;
use assert_fs::prelude::*;
use assert_fs::TempDir;
use escargot::CargoRun;
use lazy_static::lazy_static;
use predicates::prelude::*;

use conserve::test_fixtures::{ScratchArchive, TreeFixture};

<<<<<<< HEAD
mod delete;
=======
mod diff;
>>>>>>> c827a26d
mod versions;

lazy_static! {
    // This doesn's pass `.current_target()` because it doesn't seem
    // necessary for typical cases (cross-builds won't work with this)
    // and it causes everything to rebuild which slows the tests a lot.
    static ref CARGO_RUN: CargoRun = escargot::CargoBuild::new()
        .current_release()
        .run() // Build it and return a proxy to run it
        .unwrap();
}

fn run_conserve() -> Command {
    CARGO_RUN.command()
}

#[test]
fn no_args() {
    // Run with no arguments, should fail with a usage message to stderr.
    run_conserve()
        .assert()
        .failure()
        .stdout(predicate::str::is_empty())
        .stderr(predicate::str::contains("USAGE:"));
}

#[test]
fn help() {
    run_conserve()
        .arg("--help")
        .assert()
        .success()
        .stdout(predicate::str::contains("A robust backup tool"))
        .stdout(predicate::str::contains(
            "Copy source directory into an archive",
        ))
        .stderr(predicate::str::is_empty());
}

#[test]
fn clean_error_on_non_archive() {
    // Try to backup into a directory that is not an archive.
    let testdir = TempDir::new().unwrap();
    // TODO: Errors really should go to stderr not stdout.
    run_conserve()
        .arg("backup")
        .arg(testdir.path())
        .arg(".")
        .assert()
        .failure()
        .stdout(predicate::str::contains("Not a Conserve archive"));
}

#[test]
fn basic_backup() {
    let testdir = TempDir::new().unwrap();
    let arch_dir = testdir.path().join("a");

    // conserve init
    run_conserve()
        .arg("init")
        .arg(&arch_dir)
        .assert()
        .success()
        .stderr(predicate::str::is_empty())
        .stdout(predicate::str::starts_with("Created new archive"));

    // New archive contains no versions.
    run_conserve()
        .arg("versions")
        .arg(&arch_dir)
        .assert()
        .success()
        .stderr(predicate::str::is_empty())
        .stdout(predicate::str::is_empty());

    let src: PathBuf = "./testdata/tree/minimal".into();
    assert!(src.is_dir());

    run_conserve()
        .args(&["ls", "--source"])
        .arg(&src)
        .assert()
        .success()
        .stderr(predicate::str::is_empty())
        .stdout(
            "/\n\
             /hello\n\
             /subdir\n\
             /subdir/subfile\n",
        );

    run_conserve()
        .args(&["size", "-s"])
        .arg(&src)
        .assert()
        .success()
        .stderr(predicate::str::is_empty())
        .stdout("0 MB\n"); // "contents"

    // backup
    run_conserve()
        .arg("backup")
        .arg(&arch_dir)
        .arg(&src)
        .assert()
        .success()
        .stderr(predicate::str::is_empty())
        .stdout(predicate::str::starts_with("Backup complete.\n"));
    // TODO: Now inspect the archive.

    run_conserve()
        .args(&["size"])
        .arg(&arch_dir)
        .assert()
        .success()
        .stderr(predicate::str::is_empty())
        .stdout("0 MB\n"); // "contents"

    run_conserve()
        .args(&["versions", "--short"])
        .arg(&arch_dir)
        .assert()
        .success()
        .stderr(predicate::str::is_empty())
        .stdout("b0000\n");

    let expected_blocks = [
        "ea50e43840e5f310490bba1b641db82480a05e16e9ae220c1e5113c79b59541fa5a6ddb13db20d4df53dfcecb3ed9969e41a329e07afe0fbb597251a789c3575",
    ];
    let is_expected_blocks = |output: &[u8]| {
        let output_str = std::str::from_utf8(&output).unwrap();
        let mut blocks: Vec<&str> = output_str.lines().collect();
        blocks.sort_unstable();
        blocks == expected_blocks
    };

    run_conserve()
        .args(&["debug", "blocks"])
        .arg(&arch_dir)
        .assert()
        .success()
        .stderr(predicate::str::is_empty())
        .stdout(predicate::function(is_expected_blocks));

    run_conserve()
        .args(&["debug", "referenced"])
        .arg(&arch_dir)
        .assert()
        .success()
        .stderr(predicate::str::is_empty())
        .stdout(predicate::function(is_expected_blocks));

    run_conserve()
        .args(&["debug", "unreferenced"])
        .arg(&arch_dir)
        .assert()
        .success()
        .stderr("")
        .stdout("");

    run_conserve()
        .args(&["debug", "index"])
        .arg(&arch_dir)
        .assert()
        .success()
        .stderr(predicate::str::is_empty());
    // TODO: Deserialize index json, or somehow check it.

    // gc: should find no garbage.
    run_conserve().arg("gc").arg(&arch_dir).assert().success();

    run_conserve()
        .arg("ls")
        .arg(&arch_dir)
        .assert()
        .success()
        .stderr(predicate::str::is_empty())
        .stdout(
            "/\n\
             /hello\n\
             /subdir\n\
             /subdir/subfile\n",
        );

    // TODO: Factor out comparison to expected tree.
    let restore_dir = TempDir::new().unwrap();

    run_conserve()
        .arg("restore")
        .arg("-v")
        .arg(&arch_dir)
        .arg(restore_dir.path())
        .assert()
        .success()
        .stderr(predicate::str::is_empty())
        .stdout(predicate::str::starts_with(
            "/\n\
             /hello\n\
             /subdir\n\
             /subdir/subfile\n\
             Restore complete.\n",
        ));

    restore_dir
        .child("subdir")
        .assert(predicate::path::is_dir());
    restore_dir
        .child("hello")
        .assert(predicate::path::is_file())
        .assert("hello world\n");
    restore_dir
        .child("subdir")
        .child("subfile")
        .assert("I like Rust\n");

    // Try to restore again over the same directory: should decline.
    run_conserve()
        .arg("restore")
        .arg("-v")
        .arg(&arch_dir)
        .arg(restore_dir.path())
        .assert()
        .failure()
        .stdout(predicate::str::contains("Destination directory not empty"));

    // Restore with specified band id / backup version.
    {
        let restore_dir2 = TempDir::new().unwrap();
        // Try to restore again over the same directory: should decline.
        run_conserve()
            .args(&["restore", "-b", "b0"])
            .arg(&arch_dir)
            .arg(restore_dir2.path())
            .assert()
            .success();
        // TODO: Check tree contents, but they should be the same as above.
    }

    // Validate
    run_conserve()
        .arg("validate")
        .arg(&arch_dir)
        .assert()
        .success()
        .stderr(predicate::str::is_empty())
        .stdout(predicate::str::contains("Archive is OK.\n"));

    // TODO: Compare vs source tree.
}

#[test]
fn empty_archive() {
    let tempdir = TempDir::new().unwrap();
    let adir = tempdir.path().join("archive");
    let restore_dir = TempDir::new().unwrap();

    run_conserve().arg("init").arg(&adir).assert().success();

    run_conserve()
        .arg("restore")
        .arg(&adir)
        .arg(restore_dir.path())
        .assert()
        .failure()
        .stdout(predicate::str::contains("Archive has no bands"));

    run_conserve()
        .arg("ls")
        .arg(&adir)
        .assert()
        .failure()
        .stdout(predicate::str::contains("Archive has no bands"));

    run_conserve()
        .arg("versions")
        .arg(&adir)
        .assert()
        .success()
        .stdout(predicate::str::is_empty());

    run_conserve().arg("gc").arg(adir).assert().success();
}

/// Check behavior on an incomplete version.
///
/// The `--incomplete` option is no longer needed.
#[test]
fn incomplete_version() {
    let af = ScratchArchive::new();
    af.setup_incomplete_empty_band();

    run_conserve()
        .arg("versions")
        .arg(af.path())
        .assert()
        .success()
        .stderr(predicate::str::is_empty())
        .stdout(predicate::str::contains("b0000"))
        .stdout(predicate::str::contains("incomplete"));

    // ls succeeds on an incomplete band
    run_conserve().arg("ls").arg(af.path()).assert().success();

    // Cannot gc with an empty band.
    run_conserve()
        .arg("gc")
        .arg(af.path())
        .assert()
        .failure()
        .stdout(predicate::str::contains("incomplete and may be in use"));
}

#[test]
fn exclude_option_ordering() {
    // Regression caused by the move to structopt(?) in 7ddb02d0cf47467f1cccc2dcdedb005e8c4e3f25.
    // See https://github.com/TeXitoi/structopt/issues/396.
    let testdir = TempDir::new().unwrap();
    let arch_dir = testdir.path().join("a");

    // conserve init
    run_conserve().arg("init").arg(&arch_dir).assert().success();

    let src = TreeFixture::new();
    src.create_file("hello");
    src.create_dir("subdir");

    run_conserve()
        .args(&["backup", "--exclude", "**/target"])
        .arg(&arch_dir)
        .arg(&src.path())
        .assert()
        .success();
}

#[test]
fn validate_non_fatal_problems_nonzero_result() {
    run_conserve()
        .args(&["validate", "testdata/damaged/missing-block/"])
        .assert()
        .stdout(predicate::str::contains("Archive has some problems."))
        .code(2);
}

#[test]
fn restore_only_subtree() {
    let dest = TempDir::new().unwrap();
    run_conserve()
        .args(&[
            "restore",
            "testdata/archive/minimal/v0.6.3/",
            "--only",
            "/subdir",
        ])
        .arg(&dest.path())
        .assert()
        .success();

    dest.child("hello").assert(predicate::path::missing());
    dest.child("subdir").assert(predicate::path::is_dir());
    dest.child("subdir")
        .child("subfile")
        .assert("I like Rust\n");

    dest.close().unwrap();
}

#[test]
fn size_exclude() {
    let source = TreeFixture::new();
    source.create_file_with_contents("small", b"0123456789");
    source.create_file_with_contents("junk", b"01234567890123456789");

    run_conserve()
        .args(&["size", "--bytes", "--source"])
        .arg(&source.path())
        .args(&["--exclude=/junk"])
        .assert()
        .success()
        .stdout("10\n");
}<|MERGE_RESOLUTION|>--- conflicted
+++ resolved
@@ -25,11 +25,8 @@
 
 use conserve::test_fixtures::{ScratchArchive, TreeFixture};
 
-<<<<<<< HEAD
 mod delete;
-=======
 mod diff;
->>>>>>> c827a26d
 mod versions;
 
 lazy_static! {
