// Copyright 2015, 2016, 2017 Martin Pool.

//! Restore from the archive to the filesystem.

use std::fs;
use std::io;
use std::io::Write;
use std::path::Path;

use super::*;
use super::index;

use globset::GlobSet;

/// Options for Restore operation.
#[derive(Debug)]
pub struct RestoreOptions {
    force_overwrite: bool,
    band_id: Option<BandId>,
    excludes: GlobSet,
}


impl RestoreOptions {
    pub fn default() -> Self {
        RestoreOptions {
            force_overwrite: false,
            band_id: None,
            excludes: excludes::excludes_nothing()
        }
    }

    pub fn with_excludes(self, exclude: Vec<&str>) -> Result<Self> {
        Ok(RestoreOptions {
            excludes: excludes::from_strings(exclude)?,
            ..self
        })
    }

    pub fn force_overwrite(self, f: bool) -> RestoreOptions {
        RestoreOptions {
            force_overwrite: f,
            ..self
        }
    }

    pub fn band_id(self, b: Option<BandId>) -> RestoreOptions {
        RestoreOptions { band_id: b, ..self }
    }

    /// Restore a version from the archive.
    ///
    /// This will warn, but not fail, if the version is incomplete: this might
    /// mean only part of the source tree is copied back.
    pub fn restore(
        &self,
        archive: &Archive,
        destination: &Path,
        report: &Report,
    ) -> Result<()> {
        let options = &self;
        let stored_tree = archive.stored_tree(&options.band_id, &report)?;

        if !options.force_overwrite {
            if let Ok(mut it) = fs::read_dir(&destination) {
                if it.next().is_some() {
                    return Err(
                        ErrorKind::DestinationNotEmpty(
                            destination.to_path_buf(),
                        ).into(),
                    );
                }
            }
        }
<<<<<<< HEAD
        for entry in try!(band.index_iter(&report, &self.excludes)) {
            let entry = try!(entry);
=======
        for entry in stored_tree.index_iter(&report)? {
>>>>>>> 5e0044ba
            // TODO: Continue even if one fails
            restore_one(
                &stored_tree,
                &entry?,
                destination,
                report,
                options,
            )?;
        }
        if !stored_tree.is_closed()? {
            warn!("Version {} is incomplete: tree may be truncated", stored_tree.band().id());
        }
        Ok(())
    }
}


fn restore_one(
    stored_tree: &StoredTree,
    entry: &index::Entry,
    destination: &Path,
    report: &Report,
    _options: &RestoreOptions,
) -> Result<()> {
    // Remove initial slash so that the apath is relative to the destination.
    if !Apath::is_valid(&entry.apath) {
        return Err(format!("invalid apath {:?}", &entry.apath).into());
    }
    let dest_path = destination.join(&entry.apath[1..]);
    info!("Restore {:?} to {:?}", &entry.apath, &dest_path);
    match entry.kind {
        index::IndexKind::Dir => restore_dir(entry, &dest_path, &report),
        index::IndexKind::File => {
            restore_file(stored_tree, entry, &dest_path, &report)
        }
        index::IndexKind::Symlink => {
            restore_symlink(entry, &dest_path, &report)
        }
    }
    // TODO: Restore permissions.
    // TODO: Reset mtime: can probably use lutimes() but it's not in stable yet.
}

fn restore_dir(
    _entry: &index::Entry,
    dest: &Path,
    report: &Report,
) -> Result<()> {
    report.increment("dir", 1);
    match fs::create_dir(dest) {
        Ok(_) => Ok(()),
        Err(ref e) if e.kind() == io::ErrorKind::AlreadyExists => Ok(()),
        Err(e) => Err(e.into()),
    }
}

fn restore_file(stored_tree: &StoredTree, entry: &index::Entry, dest: &Path, report: &Report) -> Result<()> {
    report.increment("file", 1);
    // Here too we write a temporary file and then move it into place: so the
    // file under its real name only appears
    let mut af = AtomicFile::new(dest)?;
    for bytes in stored_tree.file_contents(entry, report)? {
        af.write(bytes?.as_slice())?;
    }
    af.close(&report)
}

#[cfg(unix)]
fn restore_symlink(
    entry: &index::Entry,
    dest: &Path,
    report: &Report,
) -> Result<()> {
    use std::os::unix::fs as unix_fs;
    report.increment("symlink", 1);
    if let Some(ref target) = entry.target {
        unix_fs::symlink(target, dest).unwrap();
    } else {
        warn!("No target in symlink entry {}", entry.apath);
    }
    Ok(())
}

#[cfg(not(unix))]
fn restore_symlink(
    entry: &index::Entry,
    _dest: &Path,
    report: &Report,
) -> Result<()> {
    // TODO: Add a test with a canned index containing a symlink, and expect
    // it cannot be restored on Windows and can be on Unix.
    warn!("Can't restore symlinks on Windows: {}", entry.apath);
    report.increment("skipped.unsupported_file_kind", 1);
    Ok(())
}


#[cfg(test)]
mod tests {
    use std::fs;

    use spectral::prelude::*;

    use super::super::*;
    use test_fixtures::{ScratchArchive, TreeFixture};

    #[test]
    pub fn simple_restore() {
        let af = ScratchArchive::new();
        af.store_two_versions();
        let destdir = TreeFixture::new();
        let restore_report = Report::new();
        RestoreOptions::default()
            .restore(&af, destdir.path(), &restore_report)
            .unwrap();

        assert_eq!(3, restore_report.get_count("file"));
        let dest = &destdir.path();
        assert_that(&dest.join("hello").as_path()).is_a_file();
        assert_that(&dest.join("hello2")).is_a_file();
        assert_that(&dest.join("subdir").as_path()).is_a_directory();
        assert_that(&dest.join("subdir").join("subfile").as_path()).is_a_file();
        if SYMLINKS_SUPPORTED {
            let dest = fs::read_link(&dest.join("link")).unwrap();
            assert_eq!(dest.to_string_lossy(), "target");
        }

        // TODO: Test restore empty file.
        // TODO: Test file contents are as expected.
        // TODO: Test restore of larger files.
    }

    #[test]
    fn restore_named_band() {
        let af = ScratchArchive::new();
        af.store_two_versions();
        let destdir = TreeFixture::new();
        let restore_report = Report::new();
        let options =
            RestoreOptions::default().band_id(Some(BandId::new(&[0])));
        options
            .restore(&af, destdir.path(), &restore_report)
            .unwrap();
        // Does not have the 'hello2' file added in the second version.
        assert_eq!(2, restore_report.get_count("file"));
    }

    #[test]
    pub fn decline_to_overwrite() {
        let af = ScratchArchive::new();
        af.store_two_versions();
        let destdir = TreeFixture::new();
        destdir.create_file("existing");
        let restore_report = Report::new();
        let options = RestoreOptions::default();
        let restore_err = options
            .restore(&af, destdir.path(), &restore_report)
            .unwrap_err();
        let restore_err_str = restore_err.to_string();
        assert_that(&restore_err_str).contains(
            &"Destination directory not empty",
        );
    }

    #[test]
    pub fn forced_overwrite() {
        let af = ScratchArchive::new();
        af.store_two_versions();
        let destdir = TreeFixture::new();
        destdir.create_file("existing");
        let restore_report = Report::new();
        let options = RestoreOptions::default().force_overwrite(true);
        options
            .restore(&af, destdir.path(), &restore_report)
            .unwrap();

        assert_eq!(3, restore_report.get_count("file"));
        let dest = &destdir.path();
        assert_that(&dest.join("hello").as_path()).is_a_file();
        assert_that(&dest.join("existing").as_path()).is_a_file();
    }

    #[test]
    pub fn exclude_files() {
        let af = setup_archive();
        let destdir = TreeFixture::new();
        let restore_report = Report::new();
        RestoreOptions::default()
            .with_excludes(vec!["/**/subfile"]).unwrap()
            .restore(&af, destdir.path(), &restore_report)
            .unwrap();

        assert_eq!(2, restore_report.borrow_counts().get_count("file"));
        let dest = &destdir.path();
        assert_that(&dest.join("hello").as_path()).is_a_file();
        assert_that(&dest.join("hello2")).is_a_file();
        assert_that(&dest.join("subdir").as_path()).is_a_directory();
    }
}<|MERGE_RESOLUTION|>--- conflicted
+++ resolved
@@ -69,15 +69,11 @@
                             destination.to_path_buf(),
                         ).into(),
                     );
-                }
+                };
             }
-        }
-<<<<<<< HEAD
-        for entry in try!(band.index_iter(&report, &self.excludes)) {
-            let entry = try!(entry);
-=======
-        for entry in stored_tree.index_iter(&report)? {
->>>>>>> 5e0044ba
+            // TODO: Propagate error from readdir?
+        };
+        for entry in stored_tree.band().index_iter(&self.excludes, &report)? {
             // TODO: Continue even if one fails
             restore_one(
                 &stored_tree,
@@ -262,7 +258,8 @@
 
     #[test]
     pub fn exclude_files() {
-        let af = setup_archive();
+        let af = ScratchArchive::new();
+        af.store_two_versions();
         let destdir = TreeFixture::new();
         let restore_report = Report::new();
         RestoreOptions::default()
