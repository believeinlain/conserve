--- conflicted
+++ resolved
@@ -284,15 +284,11 @@
         Ok(stats)
     }
 
-<<<<<<< HEAD
-    fn validate_bands(&self, _stats: &mut ValidateStats) -> Result<()> {
-=======
     fn validate_bands(
         &self,
         block_lens: &HashMap<String, usize>,
         stats: &mut ValidateStats,
     ) -> Result<()> {
->>>>>>> a8db244a
         // TODO: Don't stop early on any errors in the steps below, but do count them.
         // TODO: Better progress bars, that don't work by size but rather by
         // count.
