// Conserve backup system.
// Copyright 2017, 2018, 2019, 2020 Martin Pool.

//! Copy tree contents.

#[allow(unused_imports)]
use snafu::ResultExt;

use crate::*;

#[derive(Default, Clone, Debug)]
pub struct CopyOptions {
    pub print_filenames: bool,
    pub measure_first: bool,
}

pub const COPY_DEFAULT: CopyOptions = CopyOptions {
    print_filenames: false,
    measure_first: false,
};

/// Statistics about a tree copy operation.
#[derive(Default, Clone, Debug, Eq, PartialEq)]
pub struct CopyStats {
    /// Number of entries skipped because they're an
    pub unknown_kind_count: u64,

    pub dir_count: u64,
    pub file_count: u64,
    pub symlink_count: u64,

    pub copies_failed: u64,

    // TODO: Be clearer what this is measuring.
    pub file_totals: Sizes,
}

// TODO: Summarize to an io::Write the contents of the CopyStats,
// maybe differently for backup vs restore.

/// Copy files and other entries from one tree to another.
///
/// Progress and problems are reported to the source's report.
pub fn copy_tree<ST: ReadTree, DT: WriteTree>(
    source: &ST,
    dest: &mut DT,
    options: &CopyOptions,
) -> Result<CopyStats> {
    let report = source.report();
    let mut stats = CopyStats::default();
    // This causes us to walk the source tree twice, which is probably an acceptable option
    // since it's nice to see realistic overall progress. We could keep all the entries
    // in memory, and maybe we should, but it might get unreasonably big.
    if options.measure_first {
        ui::set_progress_phase("Measure source tree");
        // TODO: Maybe read all entries for the source tree in to memory now, rather than walking it
        // again a second time? But, that'll potentially use memory proportional to tree size, which
        // I'd like to avoid, and also perhaps make it more likely we grumble about files that were
        // deleted or changed while this is running.
        ui::set_bytes_total(source.size()?.file_bytes);
    }
    ui::set_progress_phase("Copying");
    for entry in source.iter_entries(&report)? {
        if options.print_filenames {
            crate::ui::println(entry.apath());
        }
        ui::set_progress_file(entry.apath());
        if let Err(e) = match entry.kind() {
            Kind::Dir => {
                stats.dir_count += 1;
                dest.copy_dir(&entry)
            }
            Kind::File => {
                stats.file_count += 1;
                dest.copy_file(&entry, source)
                    .map(|sizes| stats.file_totals += sizes)
            }
            Kind::Symlink => {
                stats.symlink_count += 1;
                dest.copy_symlink(&entry)
            }
            Kind::Unknown => {
                stats.unknown_kind_count += 1;
                // TODO: Perhaps eventually we could backup and restore pipes,
                // sockets, etc. Or at least count them. For now, silently skip.
                // https://github.com/sourcefrog/conserve/issues/82
                continue;
            }
        } {
<<<<<<< HEAD
            ui::show_error(&e);
=======
            stats.copies_failed += 1;
            report.show_error(&e);
>>>>>>> 557ea2bb
            continue;
        }
        ui::increment_bytes_done(entry.size().unwrap_or(0));
    }
<<<<<<< HEAD
    ui::clear_progress();
    dest.finish()
=======
    report.clear_phase();
    dest.finish()?;
    Ok(stats)
>>>>>>> 557ea2bb
}<|MERGE_RESOLUTION|>--- conflicted
+++ resolved
@@ -87,22 +87,13 @@
                 continue;
             }
         } {
-<<<<<<< HEAD
             ui::show_error(&e);
-=======
             stats.copies_failed += 1;
-            report.show_error(&e);
->>>>>>> 557ea2bb
             continue;
         }
         ui::increment_bytes_done(entry.size().unwrap_or(0));
     }
-<<<<<<< HEAD
     ui::clear_progress();
-    dest.finish()
-=======
-    report.clear_phase();
     dest.finish()?;
     Ok(stats)
->>>>>>> 557ea2bb
 }