[package]
authors = ["Martin Pool <mbp@sourcefrog.net>"]
description = "A robust backup tool."
edition = "2021"
homepage = "https://github.com/sourcefrog/conserve/"
keywords = ["archive", "backup"]
license = "GPL-2.0"
name = "conserve"
readme = "README.md"
repository = "https://github.com/sourcefrog/conserve/"
version = "0.6.17-pre"
rust-version = "1.63"

[[bin]]
doc = false
name = "conserve"

[dependencies]
blake2-rfc = "0.2.18"
bytes = "1.1.0"
cachedir = "0.3"
chrono = "0.4.19"
derive_more = "0.99"
filetime = "0.2"
globset = "0.4.5"
hex = "0.4.2"
itertools = "0.10"
lazy_static = "1.4.0"
mutants = "0.0.3"
nutmeg = "0.1"
rayon = "1.3.0"
readahead-iterator = "0.1.1"
regex = "1.3.9"
semver = "1"
serde = { version = "1", features = ["derive"] }
serde_json = "1"
snap = "1.0.0"
tempfile = "3"
thiserror = "1.0.19"
thousands = "0.2.0"
tracing = "0.1"
tracing-appender = "0.2"
tracing-subscriber = { version = "0.3.11", features = ["env-filter", "fmt"] }
unix_mode = "0.1"
url = "2.2.2"

<<<<<<< HEAD
[target.'cfg(unix)'.dependencies]
users = "0.11"
nix = "0.25"
=======
[dependencies.clap]
version = "4.0"
features = ["derive", "deprecated", "wrap_help"]
>>>>>>> d703dd18

[dev-dependencies]
assert_cmd = "2.0"
assert_fs = "1.0"
cp_r = "0.5"
dir-assert = "0.2"
predicates = "2"
pretty_assertions = "1.0"
proptest = "1.0"
proptest-derive = "0.3"
tracing-test = "0.2"

[features]
blake2_simd_asm = ["blake2-rfc/simd_asm"]

[lib]
doctest = false

[profile.release]
debug = true<|MERGE_RESOLUTION|>--- conflicted
+++ resolved
@@ -44,15 +44,13 @@
 unix_mode = "0.1"
 url = "2.2.2"
 
-<<<<<<< HEAD
 [target.'cfg(unix)'.dependencies]
 users = "0.11"
 nix = "0.25"
-=======
+
 [dependencies.clap]
 version = "4.0"
 features = ["derive", "deprecated", "wrap_help"]
->>>>>>> d703dd18
 
 [dev-dependencies]
 assert_cmd = "2.0"
